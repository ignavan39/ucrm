--- conflicted
+++ resolved
@@ -24,26 +24,13 @@
     type: object
   api.CreateOnePayload:
     properties:
-<<<<<<< HEAD
-      card_id:
-        type: string
-      city:
-        type: string
-      dashboard_id:
-        type: string
-=======
->>>>>>> a893dd58
       fields:
         additionalProperties:
           type: string
         type: object
       name:
         type: string
-<<<<<<< HEAD
-      phone:
-=======
       pipeline_id:
->>>>>>> a893dd58
         type: string
     type: object
   api.CreatePipelineResponse:
