--- conflicted
+++ resolved
@@ -967,14 +967,7 @@
                 ],
                 "responses": {
                     "200": {
-<<<<<<< HEAD
                         "description": ""
-=======
-                        "description": "OK",
-                        "schema": {
-                            "$ref": "#/definitions/api.GetOneDashboardResponse"
-                        }
->>>>>>> a893dd58
                     },
                     "400": {
                         "description": "Bad Request",
@@ -1246,7 +1239,7 @@
                     "200": {
                         "description": "OK",
                         "schema": {
-                            "$ref": "#/definitions/models.Dashboard"
+                            "$ref": "#/definitions/api.GetOneDashboardResponse"
                         }
                     },
                     "400": {
@@ -1715,37 +1708,16 @@
         "api.CreateOnePayload": {
             "type": "object",
             "properties": {
-<<<<<<< HEAD
-                "card_id": {
-                    "type": "string"
-                },
-                "city": {
-                    "type": "string"
-                },
-                "dashboard_id": {
-                    "type": "string"
-=======
                 "fields": {
                     "type": "object",
                     "additionalProperties": {
                         "type": "string"
                     }
->>>>>>> a893dd58
-                },
-                "fields": {
-                    "type": "object",
-                    "additionalProperties": {
-                        "type": "string"
-                    }
                 },
                 "name": {
                     "type": "string"
                 },
-<<<<<<< HEAD
-                "phone": {
-=======
                 "pipeline_id": {
->>>>>>> a893dd58
                     "type": "string"
                 }
             }
