<template>
  <el-form
    class="form"
    @submit.prevent="register()"
    label-position="top"
    hide-required-asterisk
    novalidate
  >
    <h1 class="title">Register</h1>
    <el-form-item label="Email" prop="email" :error="errors.email">
      <el-input
        v-model.trim="registerData.email"
        error="errors.email"
        type="text"
        placeholder="email@domain.com"
      />
    </el-form-item>
    <el-form-item label="Password" :error="errors.password">
      <el-input
        v-model.trim="registerData.password"
        type="password"
        show-password
        placeholder="password..."
      />
    </el-form-item>
    <el-form-item label="Confirm Password" :error="errors.confirmPassword">
      <el-input
        v-model.trim="registerData.confirmPassword"
        type="password"
        show-password
        placeholder="password..."
      />
    </el-form-item>
<<<<<<< HEAD
    <template v-if="!hasVerificationCode">
      <el-button
        class="button"
        native-type="button"
        @click="sendVerifyCode"
        type="primary"
      >
        Send Verify Code
      </el-button>
    </template>
    <template v-else>
      <VerificationCode ref="verificationCodeRef" />
      <el-button class="button" native-type="submit" type="primary">
        Submit
      </el-button>
    </template>
=======
    <el-button class="button" native-type="submit" type="primary"> Submit </el-button>
>>>>>>> 5e094d85
  </el-form>
</template>

<script lang="ts" setup>
import { reactive, ref } from "vue";
import { useTypedStore } from "../store";
import { useRouter } from "vue-router";
<<<<<<< HEAD
import VerificationCode from "../components/VerificationCode.vue";
import {
  registerSchema,
  RegisterSchema,
  RegisterData,
} from "../schemas/register.schema";
=======
import { registerSchema, RegisterSchema, RegisterData } from "../schemas/register.schema";
>>>>>>> 5e094d85
import { useValidate } from "../hooks/useValidate";

const store = useTypedStore();
const router = useRouter();

const registerData = reactive<RegisterData>({
  email: "",
  password: "",
  confirmPassword: "",
});

const { errors, validate } = useValidate<RegisterSchema>(registerSchema, registerData);

const verificationCodeRef = ref<InstanceType<typeof VerificationCode>>(null);
const hasVerificationCode = ref<boolean>(false);

const sendVerifyCode = async () => {
  const isRegisterDataValid = await validate();
  if (!isRegisterDataValid) return;

  store
    .dispatch("verificationCode", { email: registerData.email })
    .then(() => (hasVerificationCode.value = true));
};

const register = async () => {
  const isRegisterDataValid = await validate();
  const isVerificationCodeValid = await verificationCodeRef.value.validate();
  if (!isRegisterDataValid || !isVerificationCodeValid) return;

  const data = {
    ...registerData,
    ...verificationCodeRef.value.getVerificationCode(),
  };
  store.dispatch("register", data).then(() => router.push("/"));
};
</script>

<style lang="scss" scoped>
.title {
  text-align: center;
  margin-bottom: 1rem;
}

.form {
  display: flex;
  flex-direction: column;
  max-width: 300px;
  margin: 0 auto;
  padding: 2rem;
  background-color: $background;
  border-radius: $border-radius;
}

.button {
  margin-top: 0.5rem;
}
</style><|MERGE_RESOLUTION|>--- conflicted
+++ resolved
@@ -31,26 +31,15 @@
         placeholder="password..."
       />
     </el-form-item>
-<<<<<<< HEAD
     <template v-if="!hasVerificationCode">
-      <el-button
-        class="button"
-        native-type="button"
-        @click="sendVerifyCode"
-        type="primary"
-      >
+      <el-button class="button" native-type="button" @click="sendVerifyCode" type="primary">
         Send Verify Code
       </el-button>
     </template>
     <template v-else>
       <VerificationCode ref="verificationCodeRef" />
-      <el-button class="button" native-type="submit" type="primary">
-        Submit
-      </el-button>
+      <el-button class="button" native-type="submit" type="primary"> Submit </el-button>
     </template>
-=======
-    <el-button class="button" native-type="submit" type="primary"> Submit </el-button>
->>>>>>> 5e094d85
   </el-form>
 </template>
 
@@ -58,16 +47,8 @@
 import { reactive, ref } from "vue";
 import { useTypedStore } from "../store";
 import { useRouter } from "vue-router";
-<<<<<<< HEAD
 import VerificationCode from "../components/VerificationCode.vue";
-import {
-  registerSchema,
-  RegisterSchema,
-  RegisterData,
-} from "../schemas/register.schema";
-=======
 import { registerSchema, RegisterSchema, RegisterData } from "../schemas/register.schema";
->>>>>>> 5e094d85
 import { useValidate } from "../hooks/useValidate";
 
 const store = useTypedStore();
