<template>
<<<<<<< HEAD
  <div id="app">
    <Header />
    <router-view />
=======
  <div class="common-layout">
    <el-container class="container" direction="vertical">
      <Header />
      <el-main>
        <router-view />
      </el-main>
      <Footer />
    </el-container>
>>>>>>> 46e20e85
  </div>
</template>

<script>
import Header from "./components/Header.vue";
<<<<<<< HEAD
=======
import Footer from "./components/Footer.vue";
>>>>>>> 46e20e85

export default {
  components: {
    Header,
<<<<<<< HEAD
=======
    Footer,
>>>>>>> 46e20e85
  },
};
</script>

<<<<<<< HEAD
<style>
#app {
  font-family: Avenir, Helvetica, Arial, sans-serif;
  -webkit-font-smoothing: antialiased;
  -moz-osx-font-smoothing: grayscale;
  text-align: center;
  color: #2c3e50;
=======
<style lang="scss" rel="stylesheet/scss">
* {
  margin: 0;
  padding: 0;
  box-sizing: border-box;
  font-family: "Helvetica Neue", Helvetica, "PingFang SC", "Hiragino Sans GB",
    "Microsoft YaHei", Arial, sans-serif;
}

.container {
  height: 100vh;
  margin: 0 auto;
>>>>>>> 46e20e85
}
</style><|MERGE_RESOLUTION|>--- conflicted
+++ resolved
@@ -1,9 +1,4 @@
 <template>
-<<<<<<< HEAD
-  <div id="app">
-    <Header />
-    <router-view />
-=======
   <div class="common-layout">
     <el-container class="container" direction="vertical">
       <Header />
@@ -12,37 +7,21 @@
       </el-main>
       <Footer />
     </el-container>
->>>>>>> 46e20e85
   </div>
 </template>
 
 <script>
 import Header from "./components/Header.vue";
-<<<<<<< HEAD
-=======
 import Footer from "./components/Footer.vue";
->>>>>>> 46e20e85
 
 export default {
   components: {
     Header,
-<<<<<<< HEAD
-=======
     Footer,
->>>>>>> 46e20e85
   },
 };
 </script>
 
-<<<<<<< HEAD
-<style>
-#app {
-  font-family: Avenir, Helvetica, Arial, sans-serif;
-  -webkit-font-smoothing: antialiased;
-  -moz-osx-font-smoothing: grayscale;
-  text-align: center;
-  color: #2c3e50;
-=======
 <style lang="scss" rel="stylesheet/scss">
 * {
   margin: 0;
@@ -55,6 +34,5 @@
 .container {
   height: 100vh;
   margin: 0 auto;
->>>>>>> 46e20e85
 }
 </style>