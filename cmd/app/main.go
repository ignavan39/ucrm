package main

import (
	"context"
	"fmt"
	"os"
	"os/signal"
	"syscall"
	"time"

	"github.com/go-chi/chi"
	chim "github.com/go-chi/chi/middleware"
	"github.com/go-redis/redis/v8"
	"github.com/ignavan39/ucrm-go/app"
	authUC "github.com/ignavan39/ucrm-go/app/auth/usecase"
	cardApi "github.com/ignavan39/ucrm-go/app/card/api"
	cardRepo "github.com/ignavan39/ucrm-go/app/card/repository"
	chatRepo "github.com/ignavan39/ucrm-go/app/chat/repository"
	connectApi "github.com/ignavan39/ucrm-go/app/connect/api"
	contactApi "github.com/ignavan39/ucrm-go/app/contact/api"
	contactRepo "github.com/ignavan39/ucrm-go/app/contact/repository"
	"github.com/ignavan39/ucrm-go/app/core"
	dashboardApi "github.com/ignavan39/ucrm-go/app/dashboard/api"
	dashboardRepo "github.com/ignavan39/ucrm-go/app/dashboard/repository"
<<<<<<< HEAD
	"github.com/ignavan39/ucrm-go/app/middlewares"
=======
	"github.com/ignavan39/ucrm-go/app/mailing"
>>>>>>> 502172d5
	pipelineApi "github.com/ignavan39/ucrm-go/app/pipeline/api"
	pipelineRepo "github.com/ignavan39/ucrm-go/app/pipeline/repository"
	"github.com/ignavan39/ucrm-go/app/swagger"

	dashboardSettingsRepo "github.com/ignavan39/ucrm-go/app/dashboard-settings/repository"
	userApi "github.com/ignavan39/ucrm-go/app/user/api"
	userRepo "github.com/ignavan39/ucrm-go/app/user/repository"
	"github.com/ignavan39/ucrm-go/app/ws"

	conf "github.com/ignavan39/ucrm-go/app/config"
	_ "github.com/ignavan39/ucrm-go/docs"
	"github.com/ignavan39/ucrm-go/pkg/pg"
	redisCache "github.com/ignavan39/ucrm-go/pkg/redis-cache"
	"github.com/ignavan39/ucrm-go/pkg/rmq"
	blogger "github.com/sirupsen/logrus"
)

// @title                       Unnamed URCM
// @version                     1.0
// @description                 Unnamed URCM
// @securityDefinitions.apiKey  JWT
// @in                          header
// @name                        Authorization

func main() {
	blogger.SetOutput(os.Stdout)
	blogger.SetFormatter(&blogger.TextFormatter{})

	ctx := context.Background()
	config, err := conf.GetConfig()
	if err != nil {
		blogger.Fatal(err.Error())
	}

	if config.Environment == conf.DevelopEnvironment {
		time.Sleep(15 * time.Second)
	}

	withLogger := false
	if config.Environment == conf.DevelopEnvironment {
		withLogger = true
	}

	rwConn, err := pg.NewReadAndWriteConnection(ctx, config.Database, config.Database, withLogger)
	if err != nil {
		blogger.Fatal(err.Error())
	}

	rabbitMqConn, err := rmq.NewConnection(
		config.RabbitMq.User,
		config.RabbitMq.Password,
		config.RabbitMq.Host,
		config.RabbitMq.Port,
	)
	if err != nil {
		blogger.Fatal(err.Error())
	}

	redis := redis.NewClient(&redis.Options{
		Addr:     fmt.Sprintf("%s:%d", config.Redis.Host, config.Redis.Port),
		Password: config.Redis.Password,
		DB:       config.Redis.DB,
	})

	cache := redisCache.NewRedisCache(redis, time.Minute*5, time.Minute*5, "cache")

	web := app.NewAPIServer(":8081").
		WithCors(config.Cors)

	userRepo := userRepo.NewRepository(rwConn)
	chatRepo := chatRepo.NewRepository(rwConn)
	dashboardRepo := dashboardRepo.NewRepository(rwConn)
	pipelineRepo := pipelineRepo.NewRepository(rwConn)
	cardRepo := cardRepo.NewRepository(rwConn)
	dashboardSettingsRepo := dashboardSettingsRepo.NewRepository(rwConn)

	mailgin := mailing.NewMailgunApi(*config)
	dispatcher := core.NewDispatcher(rabbitMqConn, chatRepo)
	authorizer := authUC.NewAuthUseCase(config.JWT.HashSalt, []byte(config.JWT.SigningKey), config.JWT.ExpireDuration)
	userController := userApi.NewController(authorizer, userRepo, mailgin, config.Mail, *cache)
	dashboardController := dashboardApi.NewController(dashboardRepo, dashboardSettingsRepo)
	pipelineController := pipelineApi.NewController(pipelineRepo)
	cardController := cardApi.NewController(cardRepo, dashboardSettingsRepo)
	wsController := ws.NewController(dashboardRepo, dispatcher)
	connectController := connectApi.NewController(dispatcher, dashboardRepo, *config)
	contactController := contactApi.NewController(contactRepo.NewRepository(rwConn), cardRepo)

	pipelineAccessGuard := middlewares.NewPipelineAccessGuard(pipelineRepo)
	dashboardAccesGuard := middlewares.NewDashboardAccessGuard(dashboardRepo)
	authGuard := middlewares.NewAuthGuard(config.JWT)

	web.Router().Route("/api/v1", func(v1 chi.Router) {
		if config.Environment == conf.DevelopEnvironment {
			v1.Use(
				chim.Logger,
				chim.RequestID,
			)
		}
		v1.Use(
			chim.Recoverer,
		)
		userApi.RegisterRouter(v1, userController)
		dashboardApi.RegisterRouter(v1, dashboardController, *dashboardAccesGuard, *authGuard)
		pipelineApi.RegisterRouter(v1, pipelineController, *authGuard, *pipelineAccessGuard, *dashboardAccesGuard)
		cardApi.RegisterRouter(v1, cardController, *authGuard)
		ws.RegisterRouter(v1, wsController)
		swagger.RegisterRouter(v1)
		connectApi.RegisterRouter(v1, connectController, *authGuard)
		contactApi.RegisterRouter(v1, contactController, *authGuard)
	})

	if err := web.Start(); err != nil {
		blogger.Fatalf("API Server crashed with error :[%s]", err.Error())
	}
	blogger.Infof("API server has been started...")

	appCloser := make(chan os.Signal)
	signal.Notify(appCloser, os.Interrupt, syscall.SIGTERM)
	go func() {
		<-appCloser
		blogger.Info("[os.SIGNAL] close request")

		dispatcher.Stop()
		go web.Stop()
		blogger.Info("[os.SIGNAL] done")
	}()
	web.WaitForDone()
}<|MERGE_RESOLUTION|>--- conflicted
+++ resolved
@@ -22,11 +22,8 @@
 	"github.com/ignavan39/ucrm-go/app/core"
 	dashboardApi "github.com/ignavan39/ucrm-go/app/dashboard/api"
 	dashboardRepo "github.com/ignavan39/ucrm-go/app/dashboard/repository"
-<<<<<<< HEAD
+	"github.com/ignavan39/ucrm-go/app/mailing"
 	"github.com/ignavan39/ucrm-go/app/middlewares"
-=======
-	"github.com/ignavan39/ucrm-go/app/mailing"
->>>>>>> 502172d5
 	pipelineApi "github.com/ignavan39/ucrm-go/app/pipeline/api"
 	pipelineRepo "github.com/ignavan39/ucrm-go/app/pipeline/repository"
 	"github.com/ignavan39/ucrm-go/app/swagger"
@@ -50,7 +47,6 @@
 // @securityDefinitions.apiKey  JWT
 // @in                          header
 // @name                        Authorization
-
 func main() {
 	blogger.SetOutput(os.Stdout)
 	blogger.SetFormatter(&blogger.TextFormatter{})
