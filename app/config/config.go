--- conflicted
+++ resolved
@@ -60,13 +60,9 @@
 	RabbitMq    RabbitMqConfig
 	Redis       RedisConfig
 	Cors        CorsConfig
-<<<<<<< HEAD
 	Environment string
-=======
-	Evnironment string
 	Mailgun     MailgunConfig
 	Mail        MailConfig
->>>>>>> 7b89fcd1
 }
 
 func validateEnvironment(env string) bool {
@@ -166,15 +162,10 @@
 			ExpireDuration: expireDuration,
 		},
 		RabbitMq:    rmq,
-<<<<<<< HEAD
-		Cors:        *cors,
-		Environment: environment,
-=======
 		Redis:       redis,
 		Cors:        coreConf.Cors,
 		Mail:        coreConf.Mail,
-		Evnironment: environment,
+		Environment: environment,
 		Mailgun:     mailgun,
->>>>>>> 7b89fcd1
 	}, nil
 }