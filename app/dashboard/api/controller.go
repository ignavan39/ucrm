--- conflicted
+++ resolved
@@ -174,9 +174,6 @@
 		return
 	}
 
-<<<<<<< HEAD
-	httpext.JSON(w, *dashboard, http.StatusOK)
-=======
 	cardFields := make([]models.Field, 0)
 	contactFields := make([]models.Field, 0)
 	for _, field := range dashboard.Fields {
@@ -200,7 +197,6 @@
 	}
 
 	httpext.JSON(w, &response, http.StatusOK)
->>>>>>> a893dd58
 }
 
 // UpdateName    godoc
