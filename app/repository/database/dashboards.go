--- conflicted
+++ resolved
@@ -355,33 +355,5 @@
 	if err != nil {
 		return err
 	}
-<<<<<<< HEAD
-
-	return field, nil
-}
-
-func (d *DbService) UpdateAccessDashboard(dashboardId string, userId string, access string) error {
-	_, err := sq.Update("dashboards_user").
-		Set("access", access).
-		Where(sq.And{sq.Eq{"dashboard_id": dashboardId}, sq.Eq{"user_id": userId}}).
-		RunWith(d.pool.Write()).
-		PlaceholderFormat(sq.Dollar).
-		Exec()
-	if err != nil {
-		return err
-	}
-	return nil
-}
-func (d *DbService) RemoveAccessDashboard(dashboardId string, userId string) error {
-	_, err := sq.Delete("dashboards_user").
-		Where(sq.And{sq.Eq{"dashboard_id": dashboardId}, sq.Eq{"user_id": userId}}).
-		RunWith(d.pool.Write()).
-		PlaceholderFormat(sq.Dollar).
-		Exec()
-	if err != nil {
-		return err
-	}
-=======
->>>>>>> 8aaacec2
 	return nil
 }