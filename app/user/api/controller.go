package api

import (
	"context"
	"encoding/json"
	"errors"
	"fmt"
	"net/http"
	"time"

	blogger "github.com/sirupsen/logrus"

	"github.com/ignavan39/ucrm-go/app/auth"
	"github.com/ignavan39/ucrm-go/app/config"
	"github.com/ignavan39/ucrm-go/app/mailing"
	"github.com/ignavan39/ucrm-go/app/user"
	"github.com/ignavan39/ucrm-go/pkg/httpext"
	redisCache "github.com/ignavan39/ucrm-go/pkg/redis-cache"
	"github.com/ignavan39/ucrm-go/pkg/utils"
)

type Controller struct {
	auth       auth.AuthUseCase
	repo       user.Repository
	mailer     mailing.Mailer
	mailConfig config.MailConfig
	cache      redisCache.RedisCache
}

func NewController(
	a auth.AuthUseCase,
	repo user.Repository,
	mailer mailing.Mailer,
	mailConfig config.MailConfig,
	cache redisCache.RedisCache,
) *Controller {
	return &Controller{
		auth:       a,
		repo:       repo,
		mailer:     mailer,
		mailConfig: mailConfig,
		cache:      cache,
	}
}

// SignUp    godoc
// @Summary  Sign-up
// @Tags     users
// @Accept   json
// @Success  201  {object}  SignResponse
// @Failure  400  {object}  httpext.CommonError
// @Failure  401  {object}  httpext.CommonError
// @Failure  500  {object}  httpext.CommonError
// @Router   /users/signUp [post]
func (c *Controller) SignUp(w http.ResponseWriter, r *http.Request) {
	var payload SignPayload
	err := json.NewDecoder(r.Body).Decode(&payload)

	if err != nil {
		httpext.JSON(w, httpext.CommonError{
			Error: "failed decode payload",
			Code:  http.StatusBadRequest,
		}, http.StatusBadRequest)
		return
	}

	if len(payload.Password) < 5 {
		httpext.JSON(w, httpext.CommonError{
			Error: "password too short",
			Code:  http.StatusBadRequest,
		}, http.StatusBadRequest)
		return
	}

	ctx := r.Context()
	var code int
	err = c.cache.Get(ctx, fmt.Sprintf("%s_%s", cachePrefix(), payload.Email), &code)

	if err != nil {
		httpext.JSON(w, httpext.CommonError{
			Error: "wrong code",
			Code:  http.StatusBadRequest,
		}, http.StatusBadRequest)
		return
	}

	if code != payload.Code {
		httpext.JSON(w, httpext.CommonError{
			Error: "wrong code",
			Code:  http.StatusBadRequest,
		}, http.StatusBadRequest)
		return
	}

	user, err := c.repo.Create(payload.Email, utils.CryptString(payload.Password, c.auth.GetHashSalt()))
	if err != nil {
		blogger.Errorf("[user/sign-up] CTX:[%v], ERROR:[%s]", ctx, err.Error())
		httpext.JSON(w, httpext.CommonError{
			Error: "user already exists",
			Code:  http.StatusBadRequest,
		}, http.StatusBadRequest)
		return
	}

	accessToken, err := c.auth.CreateToken(ctx, user.Id)
	if err != nil {
		httpext.JSON(w, httpext.CommonError{
			Error: "failed created access token",
			Code:  http.StatusInternalServerError,
		}, http.StatusInternalServerError)
		return
	}

	response := SignResponse{*user, accessToken}
	httpext.JSON(w, response, http.StatusCreated)
}

// SignIn    godoc
// @Summary  Sign-in
// @Tags     users
// @Accept   json
// @Param    payload  body      SignPayload  true  " "
// @Success  200      {object}  SignResponse
// @Failure  400  {object}  httpext.CommonError
// @Failure  401  {object}  httpext.CommonError
// @Failure  500  {object}  httpext.CommonError
// @Router   /users/signIn [post]
func (c *Controller) SignIn(w http.ResponseWriter, r *http.Request) {
	ctx := r.Context()
	var payload SignPayload

	err := json.NewDecoder(r.Body).Decode(&payload)
	if err != nil {
		httpext.JSON(w, httpext.CommonError{
			Error: "failed decode payload",
			Code:  http.StatusBadRequest,
		}, http.StatusBadRequest)
		return
	}

	user, err := c.repo.GetOneByEmail(payload.Email, utils.CryptString(payload.Password, c.auth.GetHashSalt()))
	if err != nil {
		httpext.JSON(w, httpext.CommonError{
			Error: err.Error(),
			Code:  http.StatusInternalServerError,
		}, http.StatusInternalServerError)
		return
	}

	if user == nil {
		httpext.JSON(w, httpext.CommonError{
			Error: "user not found",
			Code:  http.StatusNotFound,
		}, http.StatusNotFound)
		return
	}

	accessToken, err := c.auth.CreateToken(ctx, user.Id)
	if err != nil {
		httpext.JSON(w, httpext.CommonError{
			Error: "failed created access token",
			Code:  http.StatusInternalServerError,
		}, http.StatusInternalServerError)
		return
	}

	response := SignResponse{*user, accessToken}
	httpext.JSON(w, response, http.StatusOK)
}

// SendVerifyCode    godoc
// @Summary  Send verification code
// @Tags     users
// @Accept   json
// @Param    payload  body  VerifyCodePayload  true  " "
// @Success  200
// @Failure  400      {object}  httpext.CommonError
// @Failure  401      {object}  httpext.CommonError
// @Failure  500      {object}  httpext.CommonError
// @Router   /users/sendVerifyCode [post]
func (c *Controller) SendVerifyCode(w http.ResponseWriter, r *http.Request) {
	ctx := r.Context()
<<<<<<< HEAD
	var payload VerifyCodePayload
=======
	var payload SendCodePayload
	err := json.NewDecoder(r.Body).Decode(&payload)
>>>>>>> 502172d5

	err := json.NewDecoder(r.Body).Decode(&payload)
	if err != nil {
		httpext.JSON(w, httpext.CommonError{
			Error: "failed decode payload",
			Code:  http.StatusBadRequest,
		}, http.StatusBadRequest)
		return
	}

<<<<<<< HEAD
	var lastTimeRaw string
	err = c.cache.Get(ctx, fmt.Sprintf("%s_%s", retryPeriodPrefix(), payload.Email), &lastTimeRaw)
	if err == nil {
		lastTime, err := time.Parse(time.RFC3339, lastTimeRaw)
		if err != nil {
			blogger.Errorf("Failed to parse lastTime: CTX: %v, Error: %s", ctx, err.Error())
=======
	err = c.sendMailMessage(ctx, cachePrefix(), "verification", time.Minute*5, payload.Email)
	if err != nil {
		if errors.Is(err, errTooFrequentCodeEntry) {
>>>>>>> 502172d5
			httpext.JSON(w, httpext.CommonError{
				Error: err.Error(),
				Code:  http.StatusBadRequest,
			}, http.StatusBadRequest)
			return
		} else {
			httpext.JSON(w, httpext.CommonError{
				Error: err.Error(),
				Code:  http.StatusInternalServerError,
			}, http.StatusInternalServerError)
			return
		}
	}
	w.WriteHeader(http.StatusOK)
}

func (c *Controller) RecoveryPassword(w http.ResponseWriter, r *http.Request) {
	var payload SignPayload
	err := json.NewDecoder(r.Body).Decode(&payload)

	if err != nil {
		httpext.JSON(w, httpext.CommonError{
			Error: "failed decode payload",
			Code:  http.StatusBadRequest,
		}, http.StatusBadRequest)
		return
	}

	if len(payload.Password) < 5 {
		httpext.JSON(w, httpext.CommonError{
			Error: "password too short",
			Code:  http.StatusBadRequest,
		}, http.StatusBadRequest)
		return
	}

	ctx := r.Context()
	var code int
	err = c.cache.Get(ctx, fmt.Sprintf("%s_%s", cachePrefix(), payload.Email), &code)

	if err != nil {
		httpext.JSON(w, httpext.CommonError{
			Error: "wrong code",
			Code:  http.StatusBadRequest,
		}, http.StatusBadRequest)
		return
	}

	if code != payload.Code {
		httpext.JSON(w, httpext.CommonError{
			Error: "wrong code",
			Code:  http.StatusBadRequest,
		}, http.StatusBadRequest)
		return
	}

	user, err := c.repo.UpdatePassword(payload.Email, utils.CryptString(payload.Password, c.auth.GetHashSalt()))
	if err != nil {
		blogger.Errorf("[user/sign-up] CTX:[%v], ERROR:[%s]", ctx, err.Error())
		httpext.JSON(w, httpext.CommonError{
			Error: "user already exists",
			Code:  http.StatusBadRequest,
		}, http.StatusBadRequest)
		return
	}

	httpext.JSON(w, user, http.StatusOK)
}

func (c *Controller) SendRecoveryCode(w http.ResponseWriter, r *http.Request) {
	ctx := r.Context()
	var payload SendCodePayload

	err := json.NewDecoder(r.Body).Decode(&payload)
	if err != nil {
		httpext.JSON(w, httpext.CommonError{
			Error: "failed decode payload",
			Code:  http.StatusBadRequest,
		}, http.StatusBadRequest)
		return
	}

	err = c.sendMailMessage(ctx, cachePrefix(), "recovery-password", time.Minute*5, payload.Email)
	if err != nil {
		if errors.Is(err, errTooFrequentCodeEntry) {
			httpext.JSON(w, httpext.CommonError{
				Error: err.Error(),
				Code:  http.StatusBadRequest,
			}, http.StatusBadRequest)
			return
		} else {
			httpext.JSON(w, httpext.CommonError{
				Error: err.Error(),
				Code:  http.StatusInternalServerError,
			}, http.StatusInternalServerError)
			return
		}
	}

	w.WriteHeader(http.StatusOK)
}

func (c *Controller) sendMailMessage(
	ctx context.Context,
	cachePrefix string,
	templateKey string,
	expireTime time.Duration,
	email string,
) error {
	var lastTimeRaw string

	err := c.cache.Get(ctx, fmt.Sprintf("%s_%s", retryPeriodPrefix(), email), &lastTimeRaw)
	if err == nil {
		lastTime, err := time.Parse(time.RFC3339, lastTimeRaw)
		if err != nil {
			blogger.Errorf("[user/sendMailMessage]: ctx: %v, error: %s", ctx, err.Error())
			return errFailedParseTime
		}
		if !time.Now().Add(time.Duration(-5) * time.Minute).After(lastTime) {
			return errTooFrequentCodeEntry
		}
	}

	err = c.cache.Set(ctx,
		fmt.Sprintf("%s_%s", retryPeriodPrefix(), email),
		time.Now().Format(time.RFC3339))
	if err != nil {
		blogger.Errorf("[user/sendMailMessage]: ctx: %v, error: %s", ctx, err.Error())
		return errFailedSaveLastTimeToCache
	}

	code := utils.GenerateRandomNumber(10000, 99999)
	Data := make(map[string]string)
	Data["Code"] = fmt.Sprint(code)
	template, found := c.mailConfig.Letters[templateKey]
	c.cache.SetWithExpiration(ctx, fmt.Sprintf("%s_%s", cachePrefix, email), expireTime, code)

	if !found {
		return errTemplateNotFound
	}

	msg, err := utils.RenderTemplate(template.Template, utils.WrapTemplateData(Data))
	if err != nil {
		blogger.Errorf("[user/sendMailMessage]: ctx: %v, error: %s", ctx, err.Error())
		return errFailedRenderTemplateMessage
	}

	_, _, err = c.mailer.SendMail(msg, c.mailConfig.Sender, email)
	if err != nil {
		blogger.Errorf("[user/sendMailMessage]: ctx: %v, error: %s", ctx, err.Error())
		return errFailedToSendMessage
	}
<<<<<<< HEAD

	w.WriteHeader(http.StatusOK)
=======
	return nil
>>>>>>> 502172d5
}

var (
	errFailedParseTime             = errors.New("failed to parse lastTime from cache")
	errTooFrequentCodeEntry        = errors.New("try latter")
	errFailedSaveLastTimeToCache   = errors.New("failed to save lastTime to cache")
	errTemplateNotFound            = errors.New("template not found")
	errFailedRenderTemplateMessage = errors.New("failed to render template message")
	errFailedToSendMessage         = errors.New("failed to send message")
)

func cachePrefix() string {
	return "user_code"
}
func retryPeriodPrefix() string {
	return "user_retry_period"
}<|MERGE_RESOLUTION|>--- conflicted
+++ resolved
@@ -172,7 +172,7 @@
 // @Summary  Send verification code
 // @Tags     users
 // @Accept   json
-// @Param    payload  body  VerifyCodePayload  true  " "
+// @Param    payload  body  SendCodePayload  true  " "
 // @Success  200
 // @Failure  400      {object}  httpext.CommonError
 // @Failure  401      {object}  httpext.CommonError
@@ -180,117 +180,18 @@
 // @Router   /users/sendVerifyCode [post]
 func (c *Controller) SendVerifyCode(w http.ResponseWriter, r *http.Request) {
 	ctx := r.Context()
-<<<<<<< HEAD
-	var payload VerifyCodePayload
-=======
 	var payload SendCodePayload
-	err := json.NewDecoder(r.Body).Decode(&payload)
->>>>>>> 502172d5
-
-	err := json.NewDecoder(r.Body).Decode(&payload)
-	if err != nil {
-		httpext.JSON(w, httpext.CommonError{
-			Error: "failed decode payload",
-			Code:  http.StatusBadRequest,
-		}, http.StatusBadRequest)
-		return
-	}
-
-<<<<<<< HEAD
-	var lastTimeRaw string
-	err = c.cache.Get(ctx, fmt.Sprintf("%s_%s", retryPeriodPrefix(), payload.Email), &lastTimeRaw)
-	if err == nil {
-		lastTime, err := time.Parse(time.RFC3339, lastTimeRaw)
-		if err != nil {
-			blogger.Errorf("Failed to parse lastTime: CTX: %v, Error: %s", ctx, err.Error())
-=======
+
+	err := json.NewDecoder(r.Body).Decode(&payload)
+	if err != nil {
+		httpext.JSON(w, httpext.CommonError{
+			Error: "failed decode payload",
+			Code:  http.StatusBadRequest,
+		}, http.StatusBadRequest)
+		return
+	}
+
 	err = c.sendMailMessage(ctx, cachePrefix(), "verification", time.Minute*5, payload.Email)
-	if err != nil {
-		if errors.Is(err, errTooFrequentCodeEntry) {
->>>>>>> 502172d5
-			httpext.JSON(w, httpext.CommonError{
-				Error: err.Error(),
-				Code:  http.StatusBadRequest,
-			}, http.StatusBadRequest)
-			return
-		} else {
-			httpext.JSON(w, httpext.CommonError{
-				Error: err.Error(),
-				Code:  http.StatusInternalServerError,
-			}, http.StatusInternalServerError)
-			return
-		}
-	}
-	w.WriteHeader(http.StatusOK)
-}
-
-func (c *Controller) RecoveryPassword(w http.ResponseWriter, r *http.Request) {
-	var payload SignPayload
-	err := json.NewDecoder(r.Body).Decode(&payload)
-
-	if err != nil {
-		httpext.JSON(w, httpext.CommonError{
-			Error: "failed decode payload",
-			Code:  http.StatusBadRequest,
-		}, http.StatusBadRequest)
-		return
-	}
-
-	if len(payload.Password) < 5 {
-		httpext.JSON(w, httpext.CommonError{
-			Error: "password too short",
-			Code:  http.StatusBadRequest,
-		}, http.StatusBadRequest)
-		return
-	}
-
-	ctx := r.Context()
-	var code int
-	err = c.cache.Get(ctx, fmt.Sprintf("%s_%s", cachePrefix(), payload.Email), &code)
-
-	if err != nil {
-		httpext.JSON(w, httpext.CommonError{
-			Error: "wrong code",
-			Code:  http.StatusBadRequest,
-		}, http.StatusBadRequest)
-		return
-	}
-
-	if code != payload.Code {
-		httpext.JSON(w, httpext.CommonError{
-			Error: "wrong code",
-			Code:  http.StatusBadRequest,
-		}, http.StatusBadRequest)
-		return
-	}
-
-	user, err := c.repo.UpdatePassword(payload.Email, utils.CryptString(payload.Password, c.auth.GetHashSalt()))
-	if err != nil {
-		blogger.Errorf("[user/sign-up] CTX:[%v], ERROR:[%s]", ctx, err.Error())
-		httpext.JSON(w, httpext.CommonError{
-			Error: "user already exists",
-			Code:  http.StatusBadRequest,
-		}, http.StatusBadRequest)
-		return
-	}
-
-	httpext.JSON(w, user, http.StatusOK)
-}
-
-func (c *Controller) SendRecoveryCode(w http.ResponseWriter, r *http.Request) {
-	ctx := r.Context()
-	var payload SendCodePayload
-
-	err := json.NewDecoder(r.Body).Decode(&payload)
-	if err != nil {
-		httpext.JSON(w, httpext.CommonError{
-			Error: "failed decode payload",
-			Code:  http.StatusBadRequest,
-		}, http.StatusBadRequest)
-		return
-	}
-
-	err = c.sendMailMessage(ctx, cachePrefix(), "recovery-password", time.Minute*5, payload.Email)
 	if err != nil {
 		if errors.Is(err, errTooFrequentCodeEntry) {
 			httpext.JSON(w, httpext.CommonError{
@@ -306,6 +207,91 @@
 			return
 		}
 	}
+	w.WriteHeader(http.StatusOK)
+}
+
+func (c *Controller) RecoveryPassword(w http.ResponseWriter, r *http.Request) {
+	var payload SignPayload
+	err := json.NewDecoder(r.Body).Decode(&payload)
+
+	if err != nil {
+		httpext.JSON(w, httpext.CommonError{
+			Error: "failed decode payload",
+			Code:  http.StatusBadRequest,
+		}, http.StatusBadRequest)
+		return
+	}
+
+	if len(payload.Password) < 5 {
+		httpext.JSON(w, httpext.CommonError{
+			Error: "password too short",
+			Code:  http.StatusBadRequest,
+		}, http.StatusBadRequest)
+		return
+	}
+
+	ctx := r.Context()
+	var code int
+	err = c.cache.Get(ctx, fmt.Sprintf("%s_%s", cachePrefix(), payload.Email), &code)
+
+	if err != nil {
+		httpext.JSON(w, httpext.CommonError{
+			Error: "wrong code",
+			Code:  http.StatusBadRequest,
+		}, http.StatusBadRequest)
+		return
+	}
+
+	if code != payload.Code {
+		httpext.JSON(w, httpext.CommonError{
+			Error: "wrong code",
+			Code:  http.StatusBadRequest,
+		}, http.StatusBadRequest)
+		return
+	}
+
+	user, err := c.repo.UpdatePassword(payload.Email, utils.CryptString(payload.Password, c.auth.GetHashSalt()))
+	if err != nil {
+		blogger.Errorf("[user/sign-up] CTX:[%v], ERROR:[%s]", ctx, err.Error())
+		httpext.JSON(w, httpext.CommonError{
+			Error: "user already exists",
+			Code:  http.StatusBadRequest,
+		}, http.StatusBadRequest)
+		return
+	}
+
+	httpext.JSON(w, user, http.StatusOK)
+}
+
+func (c *Controller) SendRecoveryCode(w http.ResponseWriter, r *http.Request) {
+	ctx := r.Context()
+	var payload SendCodePayload
+
+	err := json.NewDecoder(r.Body).Decode(&payload)
+	if err != nil {
+		httpext.JSON(w, httpext.CommonError{
+			Error: "failed decode payload",
+			Code:  http.StatusBadRequest,
+		}, http.StatusBadRequest)
+		return
+	}
+
+	err = c.sendMailMessage(ctx, cachePrefix(), "recovery-password", time.Minute*5, payload.Email)
+	if err != nil {
+		if errors.Is(err, errTooFrequentCodeEntry) {
+			httpext.JSON(w, httpext.CommonError{
+				Error: err.Error(),
+				Code:  http.StatusBadRequest,
+			}, http.StatusBadRequest)
+			return
+		} else {
+			httpext.JSON(w, httpext.CommonError{
+				Error: err.Error(),
+				Code:  http.StatusInternalServerError,
+			}, http.StatusInternalServerError)
+			return
+		}
+	}
 
 	w.WriteHeader(http.StatusOK)
 }
@@ -360,12 +346,8 @@
 		blogger.Errorf("[user/sendMailMessage]: ctx: %v, error: %s", ctx, err.Error())
 		return errFailedToSendMessage
 	}
-<<<<<<< HEAD
-
-	w.WriteHeader(http.StatusOK)
-=======
+
 	return nil
->>>>>>> 502172d5
 }
 
 var (
